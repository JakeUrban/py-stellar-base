"""
   _____ _______ ______ _      _               _____        _____ _____  _  __
  / ____|__   __|  ____| |    | |        /\   |  __ \      / ____|  __ \| |/ /
 | (___    | |  | |__  | |    | |       /  \  | |__) |____| (___ | |  | | ' /
  \___ \   | |  |  __| | |    | |      / /\ \ |  _  /______\___ \| |  | |  <
  ____) |  | |  | |____| |____| |____ / ____ \| | \ \      ____) | |__| | . \
 |_____/   |_|  |______|______|______/_/    \_\_|  \_\    |_____/|_____/|_|\_\
"""

__title__ = "stellar-sdk"
__description__ = "The Python Stellar SDK library provides APIs to build transactions and connect to Horizon."
__url__ = "https://github.com/StellarCN/py-stellar-base"
__issues__ = "{}/issues".format(__url__)
<<<<<<< HEAD
__version__ = "2.5.3"
=======
__version__ = "2.6.0-dev"
>>>>>>> c5d45113
__author__ = "Eno, overcat"
__author_email__ = "appweb.cn@gmail.com, 4catcode@gmail.com"
__license__ = "Apache License 2.0"<|MERGE_RESOLUTION|>--- conflicted
+++ resolved
@@ -11,11 +11,7 @@
 __description__ = "The Python Stellar SDK library provides APIs to build transactions and connect to Horizon."
 __url__ = "https://github.com/StellarCN/py-stellar-base"
 __issues__ = "{}/issues".format(__url__)
-<<<<<<< HEAD
-__version__ = "2.5.3"
-=======
 __version__ = "2.6.0-dev"
->>>>>>> c5d45113
 __author__ = "Eno, overcat"
 __author_email__ = "appweb.cn@gmail.com, 4catcode@gmail.com"
 __license__ = "Apache License 2.0"