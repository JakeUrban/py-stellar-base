# coding: utf-8

import base64
import re

from .utils import (
    StellarError, XdrLengthError, account_xdr_object, encode_check)
from .stellarxdr import Xdr


class Asset(object):
    """The :class:`Asset` object, which represents an asset and its
    corresponding issuer on the Stellar network.

    For more information about the formats used for asset codes and how issuers
    work on Stellar's network, see `Stellar's guide on assets`_.

    :param str code: The asset code, in the formats specified in `Stellar's
        guide on assets`_.
    :param str issuer: The strkey encoded issuer of the asset. Note if the
        currency is the native currency (XLM (Lumens)), no issuer is necessary.

    .. _Stellar's guide on assets:
        https://www.stellar.org/developers/guides/concepts/assets.html

    """

    _ASSET_CODE_RE = re.compile(r'^[a-zA-Z0-9]{1,12}$')

    def __init__(self, code, issuer=None):
        if not self._ASSET_CODE_RE.match(code):
            raise ValueError(
                "Asset code is invalid (alphanumeric, 12 "
                "characters max).")

        if code.lower() != 'xlm' and issuer is None:
            raise ValueError("Issuer cannot be None")

        # TODO: Check if issuer is a valid address (public key)

        self.code = code
        self.issuer = issuer
        self.type = self.guessAssetType()

    def __eq__(self, other):
        return self.xdr() == other.xdr()

    def guessAssetType(self):
        return len(self.code) > 4 and 'credit_alphanum12' or 'credit_alphanum4'

    def to_dict(self):
        """Generate a dict for this object's attributes.

        :return: A dict representing an :class:`Asset`
        """
        # TODO: Any reason these can't be just code, issuer, and type?
        rv = {'asset_code': self.code}
        if not self.is_native():
            rv['asset_issuer'] = self.issuer
<<<<<<< HEAD
            rv['asset_type'] = (
                'credit_alphanum12' if len(self.code) > 4 else
                'credit_alphanum4')
=======
            rv['asset_type'] = self.type
>>>>>>> 037d16b0
        else:
            rv['asset_type'] = 'native'
        return rv

    @staticmethod
    def native():
        """Create a :class:`Asset` with the native currency.

        Currently, the native currency is Stellar Lumens (XLM)

        :return: A new :class:`Asset` representing the native currency on the
            Stellar network.
        """
        return Asset("XLM")

    def is_native(self):
        """Return true if the :class:`Asset` is the native asset.

        :return: True if the Asset is native, False otherwise.
        """
        return self.issuer is None

    def to_xdr_object(self):
        """Create an XDR object for this :class:`Asset`.

        :return: An XDR Asset object
        """
        if self.is_native():
            xdr_type = Xdr.const.ASSET_TYPE_NATIVE
            return Xdr.types.Asset(type=xdr_type)
        else:
            x = Xdr.nullclass()
            length = len(self.code)
            pad_length = 4 - length if length <= 4 else 12 - length
            x.assetCode = bytearray(self.code, 'ascii') + b'\x00' * pad_length
            x.issuer = account_xdr_object(self.issuer)
        if length <= 4:
            xdr_type = Xdr.const.ASSET_TYPE_CREDIT_ALPHANUM4
            return Xdr.types.Asset(type=xdr_type, alphaNum4=x)
        else:
            xdr_type = Xdr.const.ASSET_TYPE_CREDIT_ALPHANUM12
            return Xdr.types.Asset(type=xdr_type, alphaNum12=x)

    def xdr(self):
        """Create an base64 encoded XDR string for this :class:`Asset`.

        :return str: A base64 encoded XDR object representing this
            :class:`Asset`.

        """
        asset = Xdr.StellarXDRPacker()
        asset.pack_Asset(self.to_xdr_object())
        return base64.b64encode(asset.get_buffer())

    @classmethod
    def from_xdr_object(cls, asset_xdr_object):
        """Create a :class:`Asset` from an XDR Asset object.

        :param asset_xdr_object: The XDR Asset object.

        :return: A new :class:`Asset` object from the given XDR Asset object.
        """
        if asset_xdr_object.type == Xdr.const.ASSET_TYPE_NATIVE:
            return Asset.native()
        elif asset_xdr_object.type == Xdr.const.ASSET_TYPE_CREDIT_ALPHANUM4:
            issuer = encode_check(
                'account', asset_xdr_object.alphaNum4.issuer.ed25519).decode()
            code = asset_xdr_object.alphaNum4.assetCode.decode().rstrip('\x00')
        else:
            issuer = encode_check(
                'account', asset_xdr_object.alphaNum12.issuer.ed25519).decode()
            code = (
                asset_xdr_object.alphaNum12.assetCode.decode().rstrip('\x00'))
        return cls(code, issuer)

    @classmethod
    def from_xdr(cls, xdr):
<<<<<<< HEAD
        """Create an :class:`Asset` object from its base64 encoded XDR
        representation.

        :param bytes xdr: The base64 encoded XDR Asset object.

        :return: A new :class:`Asset` object from its encoded XDR
            representation.
        """
=======
>>>>>>> 037d16b0
        xdr_decoded = base64.b64decode(xdr)
        asset = Xdr.StellarXDRUnpacker(xdr_decoded)
        asset_xdr_object = asset.unpack_Asset()
        asset = Asset.from_xdr_object(asset_xdr_object)
        return asset<|MERGE_RESOLUTION|>--- conflicted
+++ resolved
@@ -57,13 +57,7 @@
         rv = {'asset_code': self.code}
         if not self.is_native():
             rv['asset_issuer'] = self.issuer
-<<<<<<< HEAD
-            rv['asset_type'] = (
-                'credit_alphanum12' if len(self.code) > 4 else
-                'credit_alphanum4')
-=======
             rv['asset_type'] = self.type
->>>>>>> 037d16b0
         else:
             rv['asset_type'] = 'native'
         return rv
@@ -141,7 +135,6 @@
 
     @classmethod
     def from_xdr(cls, xdr):
-<<<<<<< HEAD
         """Create an :class:`Asset` object from its base64 encoded XDR
         representation.
 
@@ -149,9 +142,8 @@
 
         :return: A new :class:`Asset` object from its encoded XDR
             representation.
+
         """
-=======
->>>>>>> 037d16b0
         xdr_decoded = base64.b64decode(xdr)
         asset = Xdr.StellarXDRUnpacker(xdr_decoded)
         asset_xdr_object = asset.unpack_Asset()
